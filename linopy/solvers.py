--- conflicted
+++ resolved
@@ -900,13 +900,7 @@
                         if not l.startswith("#"):
                             try:
                                 name, value = l.strip(" ", 1)
-<<<<<<< HEAD
-                                xx[m.getvarnameindex(name)] = float(
-                                    value.strip()
-                                )
-=======
-                                xx[task.getvarnameindex(name)] = float(value.strip())
->>>>>>> aaa9a0a9
+                                xx[m.getvarnameindex(name)] = float( value.strip())
                             except:
                                 pass
                 m.putxx(mosek.soltype.itg, xx)
