--- conflicted
+++ resolved
@@ -628,7 +628,6 @@
 
             return Solution(sol, dual, objective)
 
-<<<<<<< HEAD
     solution = safe_get_solution(status, get_solver_solution)
     maybe_adjust_objective_sign(solution, model.objective.sense, io_api)
 
@@ -725,10 +724,6 @@
 
     solution = safe_get_solution(status, get_solver_solution)
     maybe_adjust_objective_sign(solution, model.objective.sense, io_api)
-=======
-        solution = safe_get_solution(status, get_solver_solution)
-        maybe_adjust_objective_sign(solution, model.objective.sense, io_api, "gurobi")
->>>>>>> d43b5332
 
     return Result(status, solution, m)
 
@@ -933,7 +928,7 @@
 
             solution = safe_get_solution(status, get_solver_solution)
             maybe_adjust_objective_sign(
-                solution, model.objective.sense, io_api, "mosek"
+                solution, model.objective.sense, io_api
             )
 
     return Result(status, solution)
@@ -1031,7 +1026,7 @@
         return Solution(sol, dual, objective)
 
     solution = safe_get_solution(status, get_solver_solution)
-    maybe_adjust_objective_sign(solution, model.objective.sense, io_api, "copt")
+    maybe_adjust_objective_sign(solution, model.objective.sense, io_api)
 
     env.close()
 
@@ -1125,7 +1120,7 @@
         return Solution(sol, dual, objective)
 
     solution = safe_get_solution(status, get_solver_solution)
-    maybe_adjust_objective_sign(solution, model.objective.sense, io_api, "mindopt")
+    maybe_adjust_objective_sign(solution, model.objective.sense, io_api)
 
     return Result(status, solution, m)
 
