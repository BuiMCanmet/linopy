name: CI

on:
  push:
    branches: [ master ]
  pull_request:
    branches: [ '*' ]
  schedule:
  - cron: "0 5 * * TUE"

jobs:
  build:

    runs-on: ${{ matrix.os }}
    strategy:
      fail-fast: false
      matrix:
        python-version:
        - 3.9
        - "3.10"
        - "3.11"
        # - "3.12"
        os:
        - ubuntu-latest
        - macos-latest
        - windows-latest
    steps:
    - uses: actions/checkout@v2
    - name: Set up Python ${{ matrix.python-version }}
      uses: actions/setup-python@v2
      with:
        python-version: ${{ matrix.python-version }}

    - name: Install ubuntu dependencies
      if: matrix.os == 'ubuntu-latest'
      run: |
        sudo apt-get install glpk-utils
        sudo apt-get install coinor-cbc
<<<<<<< HEAD
        pip install highspy mindoptpy pyscipopt
=======
>>>>>>> 4d0cc2dd

    - name: Install macos dependencies
      if: matrix.os == 'macos-latest'
      run: |
        brew install glpk hdf5

    - name: Set up windows package manager
      if: matrix.os == 'windows-latest'
      uses: crazy-max/ghaction-chocolatey@v1
      with:
          args: -h

    - name: Install windows dependencies
      if: matrix.os == 'windows-latest'
      run: |
        choco install glpk

    - name: Install dependencies for python ${{ matrix.python-version }}
      run: |
        python -m pip install --upgrade pip
        pip install -e .[dev,solvers]

    - name: Lint with flake8
      run: |
        pip install flake8
        # stop the build if there are Python syntax errors or undefined names
        flake8 . --count --select=E9,F63,F7,F82 --show-source --statistics --exclude=benchmark/scripts
        # exit-zero treats all errors as warnings. The GitHub editor is 127 chars wide
        flake8 . --count --exit-zero --max-complexity=10 --max-line-length=127 --statistics

    - name: Test with pytest
      env:
        MOSEKLM_LICENSE_FILE: ${{ secrets.MSK_LICENSE }}
      run: |
        pytest --cov=./ --cov-report=xml linopy --doctest-modules test

    - name: Upload code coverage report
      uses: codecov/codecov-action@v3<|MERGE_RESOLUTION|>--- conflicted
+++ resolved
@@ -36,10 +36,6 @@
       run: |
         sudo apt-get install glpk-utils
         sudo apt-get install coinor-cbc
-<<<<<<< HEAD
-        pip install highspy mindoptpy pyscipopt
-=======
->>>>>>> 4d0cc2dd
 
     - name: Install macos dependencies
       if: matrix.os == 'macos-latest'
