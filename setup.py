#!/usr/bin/env python3
# -*- coding: utf-8 -*-
"""
Created on Wed Mar 10 11:04:43 2021.

@author: fabulous
"""


from codecs import open

from setuptools import find_packages, setup

with open("README.md", encoding="utf-8") as f:
    long_description = f.read()

setup(
    name="linopy",
    author="Fabian Hofmann",
    author_email="hofmann@fias.uni-frankfurt.de",
    description="Linear optimization with N-D labeled arrays in Python",
    long_description=long_description,
    long_description_content_type="text/markdown",
    url="https://github.com/PyPSA/linopy",
    license="MIT",
    packages=find_packages(exclude=["doc", "test"]),
    include_package_data=True,
    python_requires="~=3.8",
    install_requires=[
        "numpy",
        "scipy",
        "bottleneck",
        "toolz",
        "numexpr",
        "xarray>=2022.9.0",
        "dask>=0.18.0",
        "tqdm",
        "deprecation",
    ],
    extras_require={
        "docs": [
            "ipython",
            "numpydoc",
            "sphinx",
            "sphinx_rtd_theme",
            "sphinx_book_theme",
            "nbsphinx",
            "nbsphinx-link",
            "gurobipy",
            "ipykernel",
            "matplotlib",
        ],
        "dev": [
            "pytest",
            "pytest-cov",
            "pre-commit",
            "paramiko",
            "gurobipy",
<<<<<<< HEAD
            "highspy",
            "cplex",
            "xpress",
=======
>>>>>>> 2c13db54
        ],
        "solvers": [
            "gurobipy",
            "highspy",
            "cplex",
            "xpress",
        ],
    },
    classifiers=[
        "Development Status :: 3 - Alpha",
        "Environment :: Console",
        "Intended Audience :: Science/Research",
        "License :: OSI Approved :: GNU General Public License v3 or later (GPLv3+)",
        "Natural Language :: English",
        "Operating System :: OS Independent",
    ],
)<|MERGE_RESOLUTION|>--- conflicted
+++ resolved
@@ -56,12 +56,7 @@
             "pre-commit",
             "paramiko",
             "gurobipy",
-<<<<<<< HEAD
             "highspy",
-            "cplex",
-            "xpress",
-=======
->>>>>>> 2c13db54
         ],
         "solvers": [
             "gurobipy",
