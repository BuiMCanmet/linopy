--- conflicted
+++ resolved
@@ -32,11 +32,7 @@
         "bottleneck",
         "toolz",
         "numexpr",
-<<<<<<< HEAD
-        "xarray<=2022.03.,>=0.21.0",
-=======
         "xarray>=2022.9.0",
->>>>>>> 90bc355c
         "dask>=0.18.0",
         "tqdm",
         "deprecation",
